import argparse
import json
import logging
import os
import threading
import time
import traceback

import colors
import docker
import numpy
import psutil

from benchmark.algorithms.definitions import (Definition,
                                               instantiate_algorithm)
from benchmark.datasets import DATASETS
from benchmark.results import store_results

from benchmark.sensors.power_capture import power_capture
from benchmark.t3.helper import t3_create_container

def run_individual_query(algo, X, distance, count, run_count, search_type):
    best_search_time = float('inf')
    for i in range(run_count):
        print('Run %d/%d...' % (i + 1, run_count))

        start = time.time()
        if search_type == "knn":
            algo.query(X, count)
            total = (time.time() - start)
            results = algo.get_results()
        else:
            algo.range_query(X, count)
            total = (time.time() - start)
            results = algo.get_range_results()


        search_time = total
        best_search_time = min(best_search_time, search_time)

    attrs = {
        "best_search_time": best_search_time,
        "name": str(algo),
        "run_count": run_count,
        "distance": distance,
        "type": search_type,
        "count": int(count)
    }
    additional = algo.get_additional()
    for k in additional:
        attrs[k] = additional[k]
    return (attrs, results)

def run(definition, dataset, count, run_count, rebuild):
    algo = instantiate_algorithm(definition)
    assert not definition.query_argument_groups \
           or hasattr(algo, "set_query_arguments"), """\
error: query argument groups have been specified for %s.%s(%s), but the \
algorithm instantiated from it does not implement the set_query_arguments \
function""" % (definition.module, definition.constructor, definition.arguments)

    ds = DATASETS[dataset]()
    #X_train = numpy.array(D['train'])
    X =  ds.get_queries()
    distance = ds.distance()
    search_type = ds.search_type()
    print(f"Running {definition.algorithm} on {dataset}")
    print(fr"Got {len(X)} queries")

    try:
        # Try loading the index from the file
        memory_usage_before = algo.get_memory_usage()
        if rebuild or not algo.load_index(dataset):
            # Build the index if it is not available
            t0 = time.time()
            algo.fit(dataset)
            build_time = time.time() - t0
            print('Built index in', build_time)
        else:
            print("Loaded existing index")

        index_size = algo.get_memory_usage() - memory_usage_before
        print('Index size: ', index_size)

        query_argument_groups = definition.query_argument_groups
        # Make sure that algorithms with no query argument groups still get run
        # once by providing them with a single, empty, harmless group
        if not query_argument_groups:
            query_argument_groups = [[]]

        for pos, query_arguments in enumerate(query_argument_groups, 1):
            print("Running query argument group %d of %d..." %
                  (pos, len(query_argument_groups)))
            if query_arguments:
                algo.set_query_arguments(*query_arguments)
            descriptor, results = run_individual_query(
                algo, X, distance, count, run_count, search_type)
            # A bit unclear how to set this correctly if we usually load from file
            #descriptor["build_time"] = build_time
            descriptor["index_size"] = index_size
            descriptor["algo"] = definition.algorithm
            descriptor["dataset"] = dataset
<<<<<<< HEAD

            if power_capture.enabled():
                power_stats = power_capture.run(algo, X, distance, count,
                                run_count, search_type, descriptor)

            store_results(dataset, count, definition,
                    query_arguments, descriptor, results)
=======
            store_results(dataset, count, definition, query_arguments,
                    descriptor, results, search_type)
>>>>>>> a5316820
    finally:
        algo.done()


def run_from_cmdline(args=None):
    parser = argparse.ArgumentParser('''

            NOTICE: You probably want to run.py rather than this script.

''')
    parser.add_argument(
        '--dataset',
        choices=DATASETS.keys(),
        help=f'Dataset to benchmark on.',
        required=True)
    parser.add_argument(
        '--algorithm',
        help='Name of algorithm for saving the results.',
        required=True)
    parser.add_argument(
        '--module',
        help='Python module containing algorithm. E.g. "ann_benchmarks.algorithms.annoy"',
        required=True)
    parser.add_argument(
        '--constructor',
        help='Constructer to load from module. E.g. "Annoy"',
        required=True)
    parser.add_argument(
        '--count',
        help='k: Number of nearest neighbours for the algorithm to return.',
        required=True,
        type=int)
    parser.add_argument(
        '--rebuild',
        help='re-build index even if it exists',
        action='store_true')
    parser.add_argument(
        '--runs',
        help='Number of times to run the algorihm. Will use the fastest run-time over the bunch.',
        required=True,
        type=int)
    parser.add_argument(
        'build',
        help='JSON of arguments to pass to the constructor. E.g. ["angular", 100]'
        )
    parser.add_argument(
        'queries',
        help='JSON of arguments to pass to the queries. E.g. [100]',
        nargs='*',
        default=[])
    parser.add_argument(
        '--power-capture',
        help='Power capture parameters for the T3 competition. '
            'Format is "ip:port:capture_time_in_seconds (ie, 127.0.0.1:3000:10).',
        default="")
    args = parser.parse_args(args)
    algo_args = json.loads(args.build)
    print(algo_args)
    query_args = [json.loads(q) for q in args.queries]

    if args.power_capture:
        power_capture( args.power_capture )
        power_capture.ping()

    definition = Definition(
        algorithm=args.algorithm,
        docker_tag=None,  # not needed
        module=args.module,
        constructor=args.constructor,
        arguments=algo_args,
        query_argument_groups=query_args,
        disabled=False
    )
    run(definition, args.dataset, args.count, args.runs, args.rebuild)


def run_docker(definition, dataset, count, runs, timeout, rebuild,
        cpu_limit, mem_limit=None, t3=None, power_capture=None):
    cmd = ['--dataset', dataset,
           '--algorithm', definition.algorithm,
           '--module', definition.module,
           '--constructor', definition.constructor,
           '--runs', str(runs),
           '--count', str(count)]
    if power_capture:
        cmd += ["--power-capture", power_capture ]
    if rebuild:
        cmd.append("--rebuild")
    cmd.append(json.dumps(definition.arguments))
    cmd += [json.dumps(qag) for qag in definition.query_argument_groups]

    client = docker.from_env()
    if mem_limit is None:
        mem_limit = psutil.virtual_memory().available

    container = None
    if t3:
        container = t3_create_container(definition, cmd, cpu_limit, mem_limit )
        timeout = 3600*24*3 # 3 days
        print("Setting container wait timeout to 3 days")

    else:
        container = client.containers.run(
            definition.docker_tag,
            cmd,
            volumes={
                os.path.abspath('benchmark'):
                    {'bind': '/home/app/benchmark', 'mode': 'ro'},
                os.path.abspath('data'):
                    {'bind': '/home/app/data', 'mode': 'rw'},
                os.path.abspath('results'):
                    {'bind': '/home/app/results', 'mode': 'rw'},
            },
            cpuset_cpus=cpu_limit,
            mem_limit=mem_limit,
            detach=True)

    logger = logging.getLogger(f"annb.{container.short_id}")

    logger.info('Created container %s: CPU limit %s, mem limit %s, timeout %d, command %s' % \
                (container.short_id, cpu_limit, mem_limit, timeout, cmd))

    def stream_logs():
        for line in container.logs(stream=True):
            logger.info(colors.color(line.decode().rstrip(), fg='blue'))

    t = threading.Thread(target=stream_logs, daemon=True)
    t.start()

    try:
        exit_code = container.wait(timeout=timeout)

        # Exit if exit code
        if exit_code not in [0, None]:
            logger.error(colors.color(container.logs().decode(), fg='red'))
            logger.error('Child process for container %s raised exception %d' % (container.short_id, exit_code))
    except:
        logger.error('Container.wait for container %s failed with exception' % container.short_id)
        logger.error('Invoked with %s' % cmd)
        traceback.print_exc()
    finally:
        container.remove(force=True)


def run_no_docker(definition, dataset, count, runs, timeout, rebuild,
        cpu_limit, mem_limit=None, t3=False, power_capture=None):
    cmd = ['--dataset', dataset,
           '--algorithm', definition.algorithm,
           '--module', definition.module,
           '--constructor', definition.constructor,
           '--runs', str(runs),
           '--count', str(count)]
    if power_capture:
        cmd += ["--power-capture", power_capture ]
    if rebuild:
        cmd.append("--rebuild")
    cmd.append(json.dumps(definition.arguments))
    cmd += [json.dumps(qag) for qag in definition.query_argument_groups]
    print("CMD", cmd)
    run_from_cmdline(cmd)

<|MERGE_RESOLUTION|>--- conflicted
+++ resolved
@@ -100,7 +100,6 @@
             descriptor["index_size"] = index_size
             descriptor["algo"] = definition.algorithm
             descriptor["dataset"] = dataset
-<<<<<<< HEAD
 
             if power_capture.enabled():
                 power_stats = power_capture.run(algo, X, distance, count,
@@ -108,10 +107,6 @@
 
             store_results(dataset, count, definition,
                     query_arguments, descriptor, results)
-=======
-            store_results(dataset, count, definition, query_arguments,
-                    descriptor, results, search_type)
->>>>>>> a5316820
     finally:
         algo.done()
 
