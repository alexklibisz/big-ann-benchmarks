--- conflicted
+++ resolved
@@ -107,11 +107,7 @@
                                 run_count, search_type, descriptor)
 
             store_results(dataset, count, definition,
-<<<<<<< HEAD
-                    query_arguments, descriptor, results, search_type) 
-=======
                     query_arguments, descriptor, results, search_type)
->>>>>>> d3de2b7f
     finally:
         algo.done()
 
@@ -207,11 +203,7 @@
     if mem_limit is None:
         mem_limit = psutil.virtual_memory().available
 
-<<<<<<< HEAD
-    
-=======
-
->>>>>>> d3de2b7f
+
     container = None
     if t3:
         container = t3_create_container(definition, cmd, cpu_limit, mem_limit )
